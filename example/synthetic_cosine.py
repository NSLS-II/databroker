--- conflicted
+++ resolved
@@ -6,20 +6,8 @@
 import time
 import numpy as np
 
-<<<<<<< HEAD
-
 b_config = insert_beamline_config(config_params={'my_beamline': 'my_value'},
                                   time=time.time())
-
-
-data_keys = {
-    'linear_motor': {'source': 'PV:pv1', 'shape': None, 'dtype': 'number'},
-    'scalar_detector': {'source': 'PV:pv2', 'shape': None, 'dtype': 'number'},
-    'Tsam': {'source': 'PV:pv3', 'dtype': 'number', 'shape': None},
-    }
-=======
-b_config = insert_beamline_config(config_params={'my_beamline': 'my_value'})
-
 
 data_keys = {'linear_motor': {'source': 'PV:pv1',
                               'shape': None,
@@ -28,12 +16,8 @@
                                  'shape': None,
                                  'dtype': 'number'},
              'Tsam': {'source': 'PV:pv3',
-                      'dtype': 'number'},
-              'some.dotted_field': {'source': 'PV:pvapc',
-                                    'shape': None,
-                                    'dtype': 'number'}
+                      'dtype': 'number'}
              }
->>>>>>> db0e8d6e
 
 try:
     last_hdr = find_last()[0]
@@ -50,7 +34,8 @@
 bre = insert_begin_run(scan_id=scan_id, beamline_id='csx', time=time.time(),
                        beamline_config=b_config, custom=custom)
 
-# Create an EventDescriptor that indicates the data keys and serves as header for set of Event(s)
+# Create an EventDescriptor that indicates the data
+# keys and serves as header for set of Event(s)
 e_desc = insert_event_descriptor(data_keys=data_keys, time=time.time(),
                                  begin_run_event=bre)
 
@@ -75,14 +60,14 @@
     if last_run.id != bre.id:
         print("Either Arman or Eric broke find_last().")
 except AttributeError as ae:
-    print (ae)
+    print(ae)
 res_2 = find_event(begin_run_event=bre)
 if not res_2:
     print("Either Arman or Eric broke find_event().")
 else:
     for event in res_2:
         for idx, i in enumerate(np.linspace(start, stop, num)):
-            print (event[idx].data, event[idx].seq_num)
+            print(event[idx].data, event[idx].seq_num)
 
 if not fetch_events(descriptor=e_desc):
     print("Either Arman or Eric broke find_event().")